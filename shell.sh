--- conflicted
+++ resolved
@@ -1,11 +1,6 @@
 #!/bin/sh
-
-<<<<<<< HEAD
-docker-compose exec --user devilbox ${1:-php} bash -l
-=======
 if hash docker-compose 2>/dev/null; then
-	docker-compose exec --user devilbox php bash -l 
+	docker-compose exec --user devilbox ${1:-php} bash -l
 else
-	docker compose exec --user devilbox php bash -l
-fi
->>>>>>> 81c9bb0a
+	docker compose exec --user devilbox ${1:-php} bash -l
+fi